// Copyright (c) 2024 Zededa, Inc.
// SPDX-License-Identifier: Apache-2.0

//go:build kubevirt

package zedkube

import (
	"net"
	"net/http"
	"os"
	"sync"
	"time"

	"github.com/lf-edge/eve/pkg/pillar/agentbase"
	"github.com/lf-edge/eve/pkg/pillar/agentlog"
	"github.com/lf-edge/eve/pkg/pillar/base"
	"github.com/lf-edge/eve/pkg/pillar/cipher"
	"github.com/lf-edge/eve/pkg/pillar/kubeapi"
	"github.com/lf-edge/eve/pkg/pillar/pubsub"
	"github.com/lf-edge/eve/pkg/pillar/types"
	"github.com/sirupsen/logrus"
	"k8s.io/client-go/rest"
)

const (
	agentName = "zedkube"
	// Time limits for event loop handlers
	errorTime            = 3 * time.Minute
	warningTime          = 40 * time.Second
	stillRunningInterval = 25 * time.Second
	logcollectInterval   = 30
	// run VNC file
	vmiVNCFileName = "/run/zedkube/vmiVNC.run"
)

var (
	logger *logrus.Logger
	log    *base.LogObject
)

type ReceiveMap struct {
	mu sync.Mutex
	v  map[string]bool
}

type zedkubeContext struct {
	agentbase.AgentBase
	globalConfig             *types.ConfigItemValueMap
	subAppInstanceConfig     pubsub.Subscription
	subGlobalConfig          pubsub.Subscription
	subDeviceNetworkStatus   pubsub.Subscription
	subEdgeNodeClusterConfig pubsub.Subscription
	subNetworkInstanceConfig pubsub.Subscription
	subVolumeConfig          pubsub.Subscription
	subDatastoreConfig       pubsub.Subscription
	subContentTreeConfig     pubsub.Subscription
	subEdgeNodeInfo          pubsub.Subscription
	subZedAgentStatus        pubsub.Subscription

	subControllerCert    pubsub.Subscription
	subEdgeNodeCert      pubsub.Subscription
	cipherMetrics        *cipher.AgentMetrics
	pubCipherBlockStatus pubsub.Publication
	pubCipherMetrics     pubsub.Publication

	pubEncPubToRemoteData    pubsub.Publication
	pubEdgeNodeClusterStatus pubsub.Publication
	pubENClusterAppStatus    pubsub.Publication
<<<<<<< HEAD
	pubKubeClusterInfo       pubsub.Publication
=======

	subNodeDrainRequestZA  pubsub.Subscription
	subNodeDrainRequestBoM pubsub.Subscription
	pubNodeDrainStatus     pubsub.Publication

>>>>>>> f590db12
	networkInstanceStatusMap sync.Map
	ioAdapterMap             sync.Map
	config                   *rest.Config
	appLogStarted            bool
	appContainerLogger       *logrus.Logger
	encNodeIPAddress         *net.IP
	nodeuuid                 string
	nodeName                 string
	isKubeStatsLeader        bool
	inKubeLeaderElection     bool
	electionStartCh          chan struct{}
	electionStopCh           chan struct{}
	pubResendTimer           *time.Timer
	drainOverrideTimer       *time.Timer
	receiveMap               *ReceiveMap
	stopMonitor              chan struct{}
	clusterPubSubStarted     bool
	quitServer               chan struct{}
	statusServer             *http.Server
	drainTimeoutHours        uint32
}

// Run - an zedkube run
func Run(ps *pubsub.PubSub, loggerArg *logrus.Logger, logArg *base.LogObject, arguments []string, baseDir string) int {
	logger = loggerArg
	log = logArg

	zedkubeCtx := zedkubeContext{
		globalConfig: types.DefaultConfigItemValueMap(),
	}

	agentbase.Init(&zedkubeCtx, logger, log, agentName,
		agentbase.WithPidFile(),
		agentbase.WithWatchdog(ps, warningTime, errorTime),
		agentbase.WithArguments(arguments))

	// Run a periodic timer so we always update StillRunning
	stillRunning := time.NewTicker(stillRunningInterval)

	zedkubeCtx.stopMonitor = make(chan struct{})
	zedkubeCtx.quitServer = make(chan struct{})
	zedkubeCtx.appContainerLogger = agentlog.CustomLogInit(logrus.InfoLevel)

	// Get AppInstanceConfig from zedagent
	subAppInstanceConfig, err := ps.NewSubscription(pubsub.SubscriptionOptions{
		AgentName:     "zedagent",
		MyAgentName:   agentName,
		TopicImpl:     types.AppInstanceConfig{},
		Activate:      false,
		Ctx:           &zedkubeCtx,
		CreateHandler: handleAppInstanceConfigCreate,
		ModifyHandler: handleAppInstanceConfigModify,
		DeleteHandler: handleAppInstanceConfigDelete,
		WarningTime:   warningTime,
		ErrorTime:     errorTime,
	})
	if err != nil {
		log.Fatal(err)
	}
	zedkubeCtx.subAppInstanceConfig = subAppInstanceConfig
	subAppInstanceConfig.Activate()

	// Look for controller certs which will be used for decryption.
	subControllerCert, err := ps.NewSubscription(pubsub.SubscriptionOptions{
		AgentName:   "zedagent",
		MyAgentName: agentName,
		TopicImpl:   types.ControllerCert{},
		Persistent:  true,
		Activate:    true,
		WarningTime: warningTime,
		ErrorTime:   errorTime,
	})
	if err != nil {
		log.Fatal(err)
	}
	zedkubeCtx.subControllerCert = subControllerCert

	// Look for edge node certs which will be used for decryption
	subEdgeNodeCert, err := ps.NewSubscription(pubsub.SubscriptionOptions{
		AgentName:   "tpmmgr",
		MyAgentName: agentName,
		TopicImpl:   types.EdgeNodeCert{},
		Persistent:  true,
		Activate:    true,
		WarningTime: warningTime,
		ErrorTime:   errorTime,
	})
	if err != nil {
		log.Fatal(err)
	}
	zedkubeCtx.subEdgeNodeCert = subEdgeNodeCert

	pubCipherBlockStatus, err := ps.NewPublication(
		pubsub.PublicationOptions{
			AgentName: agentName,
			TopicType: types.CipherBlockStatus{},
		})
	if err != nil {
		log.Fatal(err)
	}
	zedkubeCtx.pubCipherBlockStatus = pubCipherBlockStatus
	pubCipherBlockStatus.ClearRestarted()

	pubEdgeNodeClusterStatus, err := ps.NewPublication(
		pubsub.PublicationOptions{
			AgentName: agentName,
			TopicType: types.EdgeNodeClusterStatus{},
		})
	if err != nil {
		log.Fatal(err)
	}
	zedkubeCtx.pubEdgeNodeClusterStatus = pubEdgeNodeClusterStatus

	pubENClusterAppStatus, err := ps.NewPublication(
		pubsub.PublicationOptions{
			AgentName: agentName,
			TopicType: types.ENClusterAppStatus{},
		})
	if err != nil {
		log.Fatal(err)
	}
	zedkubeCtx.pubENClusterAppStatus = pubENClusterAppStatus

	pubKubeClusterInfo, err := ps.NewPublication(
		pubsub.PublicationOptions{
			AgentName: agentName,
			TopicType: types.KubeClusterInfo{},
		})
	if err != nil {
		log.Fatal(err)
	}
	zedkubeCtx.pubKubeClusterInfo = pubKubeClusterInfo

	// Look for global config such as log levels
	subGlobalConfig, err := ps.NewSubscription(pubsub.SubscriptionOptions{
		AgentName:     "zedagent",
		MyAgentName:   agentName,
		TopicImpl:     types.ConfigItemValueMap{},
		Persistent:    true,
		Activate:      false,
		Ctx:           &zedkubeCtx,
		CreateHandler: handleGlobalConfigCreate,
		ModifyHandler: handleGlobalConfigModify,
		WarningTime:   warningTime,
		ErrorTime:     errorTime,
	})
	if err != nil {
		log.Fatal(err)
	}
	zedkubeCtx.subGlobalConfig = subGlobalConfig
	subGlobalConfig.Activate()

	// Watch DNS to learn which ports are used for management.
	subDeviceNetworkStatus, err := ps.NewSubscription(
		pubsub.SubscriptionOptions{
			AgentName:   "nim",
			MyAgentName: agentName,
			TopicImpl:   types.DeviceNetworkStatus{},
			Activate:    false,
			Ctx:         &zedkubeCtx,
			WarningTime: warningTime,
			ErrorTime:   errorTime,
		})
	if err != nil {
		log.Fatal(err)
	}
	zedkubeCtx.subDeviceNetworkStatus = subDeviceNetworkStatus
	subDeviceNetworkStatus.Activate()

	// setup a map to keep track of received encPubToRemoteData
	// so we don't send something's publication out as ours
	zedkubeCtx.receiveMap = newReceiveMap()

	// For cluster publication
	subNetworkInstanceConfig, err := ps.NewSubscription(pubsub.SubscriptionOptions{
		AgentName:     "zedagent",
		MyAgentName:   agentName,
		TopicImpl:     types.NetworkInstanceConfig{},
		Activate:      false,
		Ctx:           &zedkubeCtx,
		CreateHandler: handleNetworkInstanceCreate,
		ModifyHandler: handleNetworkInstanceModify,
		DeleteHandler: handleNetworkInstanceDelete,
		WarningTime:   warningTime,
		ErrorTime:     errorTime,
	})
	if err != nil {
		log.Fatal(err)
	}
	zedkubeCtx.subNetworkInstanceConfig = subNetworkInstanceConfig
	subNetworkInstanceConfig.Activate()

	subVolumeConfig, err := ps.NewSubscription(pubsub.SubscriptionOptions{
		CreateHandler: handleVolumeCreate,
		ModifyHandler: handleVolumeModify,
		DeleteHandler: handleVolumeDelete,
		//RestartHandler: handleVolumeRestart, // XXX
		WarningTime: warningTime,
		ErrorTime:   errorTime,
		AgentName:   "zedagent",
		MyAgentName: agentName,
		TopicImpl:   types.VolumeConfig{},
		Ctx:         &zedkubeCtx,
	})
	if err != nil {
		log.Fatal(err)
	}
	zedkubeCtx.subVolumeConfig = subVolumeConfig
	subVolumeConfig.Activate()

	pubEncPubToRemoteData, err := ps.NewPublication(
		pubsub.PublicationOptions{
			AgentName: agentName,
			TopicType: types.EncPubToRemoteData{},
		})
	if err != nil {
		log.Fatal(err)
	}
	zedkubeCtx.pubEncPubToRemoteData = pubEncPubToRemoteData

	zedkubeCtx.cipherMetrics = cipher.NewAgentMetrics(agentName)
	pubCipherMetrics, err := ps.NewPublication(
		pubsub.PublicationOptions{
			AgentName: agentName,
			TopicType: types.CipherMetrics{},
		})
	if err != nil {
		log.Fatal(err)
	}
	zedkubeCtx.pubCipherMetrics = pubCipherMetrics

	subDatastoreConfig, err := ps.NewSubscription(pubsub.SubscriptionOptions{
		CreateHandler: handleDatastoreConfigCreate,
		ModifyHandler: handleDatastoreConfigModify,
		DeleteHandler: handleDatastoreConfigDelete,
		WarningTime:   warningTime,
		ErrorTime:     errorTime,
		AgentName:     "zedagent",
		TopicImpl:     types.DatastoreConfig{},
		Ctx:           &zedkubeCtx,
	})
	if err != nil {
		log.Fatal(err)
	}
	zedkubeCtx.subDatastoreConfig = subDatastoreConfig
	subDatastoreConfig.Activate()

	subContentTreeConfig, err := ps.NewSubscription(pubsub.SubscriptionOptions{
		CreateHandler: handleContentTreeCreate,
		ModifyHandler: handleContentTreeModify,
		DeleteHandler: handleContentTreeDelete,
		//RestartHandler: handleContentTreeRestart,
		WarningTime: warningTime,
		ErrorTime:   errorTime,
		AgentName:   "zedagent",
		MyAgentName: agentName,
		TopicImpl:   types.ContentTreeConfig{},
		Ctx:         &zedkubeCtx,
	})
	if err != nil {
		log.Fatal(err)
	}
	zedkubeCtx.subContentTreeConfig = subContentTreeConfig
	subContentTreeConfig.Activate()

	// start the leader election
	zedkubeCtx.electionStartCh = make(chan struct{})
	zedkubeCtx.electionStopCh = make(chan struct{})
	go handleLeaderElection(&zedkubeCtx)

	// Wait for device network status to be initialized, this is need for
	// provisionting the 2nd ip address on the cluster interface, otherwise
	// we'll add ip prefix onto kethX interface instead of ethX interface
	// and wait for the certs, which cluster config need to decrypt the token
	var deviceNetStatusInitialized, controllerCertInitiazlized, edgenodeCertInitiazlized bool
	for !deviceNetStatusInitialized || !controllerCertInitiazlized || !edgenodeCertInitiazlized {
		log.Noticef("zedkube run: waiting for device network status, net %v, controller %v, edgenode %v",
			deviceNetStatusInitialized, controllerCertInitiazlized, edgenodeCertInitiazlized)
		select {
		case change := <-subDeviceNetworkStatus.MsgChan():
			subDeviceNetworkStatus.ProcessChange(change)
			deviceNetStatusInitialized = true

		case change := <-subControllerCert.MsgChan():
			subControllerCert.ProcessChange(change)
			controllerCertInitiazlized = true

		case change := <-subEdgeNodeCert.MsgChan():
			subEdgeNodeCert.ProcessChange(change)
			edgenodeCertInitiazlized = true

		case <-stillRunning.C:
		}
		ps.StillRunning(agentName, warningTime, errorTime)
	}
	log.Noticef("zedkube run: device network status initialized")

	//
	// NodeDrainRequest subscriber and NodeDrainStatus publisher
	//
	// Sub the request
	zedkubeCtx.subNodeDrainRequestZA, err = ps.NewSubscription(pubsub.SubscriptionOptions{
		CreateHandler: handleNodeDrainRequestCreate,
		ModifyHandler: handleNodeDrainRequestModify,
		DeleteHandler: handleNodeDrainRequestDelete,
		WarningTime:   warningTime,
		ErrorTime:     errorTime,
		AgentName:     "zedagent",
		MyAgentName:   agentName,
		TopicImpl:     kubeapi.NodeDrainRequest{},
		Ctx:           &zedkubeCtx,
	})
	if err != nil {
		log.Fatal(err)
	}
	zedkubeCtx.subNodeDrainRequestZA.Activate()

	// Sub the request
	zedkubeCtx.subNodeDrainRequestBoM, err = ps.NewSubscription(pubsub.SubscriptionOptions{
		CreateHandler: handleNodeDrainRequestCreate,
		ModifyHandler: handleNodeDrainRequestModify,
		DeleteHandler: handleNodeDrainRequestDelete,
		WarningTime:   warningTime,
		ErrorTime:     errorTime,
		AgentName:     "baseosmgr",
		MyAgentName:   agentName,
		TopicImpl:     kubeapi.NodeDrainRequest{},
		Ctx:           &zedkubeCtx,
	})
	if err != nil {
		log.Fatal(err)
	}
	zedkubeCtx.subNodeDrainRequestBoM.Activate()

	//Pub the status
	zedkubeCtx.pubNodeDrainStatus, err = ps.NewPublication(
		pubsub.PublicationOptions{
			AgentName: agentName,
			TopicType: kubeapi.NodeDrainStatus{},
		})
	if err != nil {
		log.Fatal(err)
	}

	zedkubeCtx.drainOverrideTimer = time.NewTimer(5 * time.Minute)
	zedkubeCtx.drainOverrideTimer.Stop()
	// Until we hear otherwise that we are in a cluster
	publishNodeDrainStatus(&zedkubeCtx, kubeapi.NOTSUPPORTED)

	// EdgeNodeClusterConfig create needs to publish NodeDrainStatus, so wait to activate it.
	time.Sleep(5 * time.Second)

	// EdgeNodeClusterConfig subscription
	subEdgeNodeClusterConfig, err := ps.NewSubscription(pubsub.SubscriptionOptions{
		AgentName:     "zedagent",
		MyAgentName:   agentName,
		TopicImpl:     types.EdgeNodeClusterConfig{},
		Persistent:    true,
		Activate:      false,
		Ctx:           &zedkubeCtx,
		CreateHandler: handleEdgeNodeClusterConfigCreate,
		ModifyHandler: handleEdgeNodeClusterConfigModify,
		DeleteHandler: handleEdgeNodeClusterConfigDelete,
		WarningTime:   warningTime,
		ErrorTime:     errorTime,
	})
	if err != nil {
		log.Fatal(err)
	}
	zedkubeCtx.subEdgeNodeClusterConfig = subEdgeNodeClusterConfig
	subEdgeNodeClusterConfig.Activate()

<<<<<<< HEAD
	// Look for edge node info
	subEdgeNodeInfo, err := ps.NewSubscription(pubsub.SubscriptionOptions{
		AgentName:   "zedagent",
		MyAgentName: agentName,
		TopicImpl:   types.EdgeNodeInfo{},
		Persistent:  true,
		Activate:    true,
	})
	if err != nil {
		log.Fatal(err)
	}
	zedkubeCtx.subEdgeNodeInfo = subEdgeNodeInfo

	// subscribe to zedagent status events, for controller connection status
	subZedAgentStatus, err := ps.NewSubscription(pubsub.SubscriptionOptions{
		AgentName:     "zedagent",
		MyAgentName:   agentName,
		TopicImpl:     types.ZedAgentStatus{},
		Activate:      false,
		Ctx:           &zedkubeCtx,
		CreateHandler: handleZedAgentStatusCreate,
		ModifyHandler: handleZedAgentStatusModify,
		DeleteHandler: handleZedAgentStatusDelete,
		WarningTime:   warningTime,
		ErrorTime:     errorTime,
	})
	if err != nil {
		log.Fatal(err)
	}
	zedkubeCtx.subZedAgentStatus = subZedAgentStatus
	subZedAgentStatus.Activate()
=======
	if len(subEdgeNodeClusterConfig.GetAll()) != 0 {
		// Handle persistent existing cluster config
		publishNodeDrainStatus(&zedkubeCtx, kubeapi.NOTREQUESTED)
	}
>>>>>>> f590db12

	err = kubeapi.WaitForKubernetes(agentName, ps, subEdgeNodeClusterConfig, stillRunning)
	if err != nil {
		log.Errorf("zedkube: WaitForKubenetes %v", err)
	}
	zedkubeCtx.config, err = kubeapi.GetKubeConfig()
	if err != nil {
		log.Errorf("zedkube: GetKubeConfig %v", err)
	} else {
		log.Noticef("zedkube: running")
	}

	// XXX hack for now
	hostname, err := os.Hostname()
	if err != nil {
		log.Errorf("zedkube run: can't get hostname %v", err)
	}
	zedkubeCtx.nodeuuid = hostname
	zedkubeCtx.pubResendTimer = time.NewTimer(60 * time.Second)
	zedkubeCtx.pubResendTimer.Stop()

	//Re-enable local node
	log.Noticef("zedkube re-enable-node/uncordon+")
	cordoned, err := isNodeCordoned(&zedkubeCtx)
	if err != nil {
		log.Errorf("zedkube can't read local node cordon state, err:%v", err)
	} else {
		log.Noticef("zedkube isNodeCordoned cordoned:%v", cordoned)
		if cordoned {
			if err := cordonNode(&zedkubeCtx, false); err != nil {
				log.Errorf("zedkube Unable to uncordon local node: %v", err)
			}
		}
	}
	log.Noticef("zedkube re-enable-node/uncordon-")

	// notify peer nodes we are up, if there is any pubs, resend them
	startupNotifyPeers(&zedkubeCtx)

	appLogTimer := time.NewTimer(logcollectInterval * time.Second)

	for {
		select {
		case change := <-subAppInstanceConfig.MsgChan():
			subAppInstanceConfig.ProcessChange(change)

		case <-appLogTimer.C:
			collectAppLogs(&zedkubeCtx)
			checkAppsStatus(&zedkubeCtx)
			collectKubeStats(&zedkubeCtx)
			appLogTimer = time.NewTimer(logcollectInterval * time.Second)

		case change := <-subGlobalConfig.MsgChan():
			subGlobalConfig.ProcessChange(change)

		case change := <-subEdgeNodeClusterConfig.MsgChan():
			subEdgeNodeClusterConfig.ProcessChange(change)

		case change := <-subNetworkInstanceConfig.MsgChan():
			subNetworkInstanceConfig.ProcessChange(change)

		case change := <-subVolumeConfig.MsgChan():
			subVolumeConfig.ProcessChange(change)

		case change := <-subDatastoreConfig.MsgChan():
			subDatastoreConfig.ProcessChange(change)

		case change := <-subContentTreeConfig.MsgChan():
			subContentTreeConfig.ProcessChange(change)

		case <-zedkubeCtx.pubResendTimer.C:
			// Resend the cluster pub info
			resendPubsToRemoteNodes(&zedkubeCtx)

		case change := <-subControllerCert.MsgChan():
			subControllerCert.ProcessChange(change)

		case change := <-subEdgeNodeCert.MsgChan():
			subEdgeNodeCert.ProcessChange(change)

<<<<<<< HEAD
		case change := <-subEdgeNodeInfo.MsgChan():
			subEdgeNodeInfo.ProcessChange(change)

		case change := <-subZedAgentStatus.MsgChan():
			subZedAgentStatus.ProcessChange(change)

=======
		case change := <-zedkubeCtx.subNodeDrainRequestZA.MsgChan():
			zedkubeCtx.subNodeDrainRequestZA.ProcessChange(change)

		case change := <-zedkubeCtx.subNodeDrainRequestBoM.MsgChan():
			zedkubeCtx.subNodeDrainRequestBoM.ProcessChange(change)

		case <-zedkubeCtx.drainOverrideTimer.C:
			override := kubeapi.GetDrainStatusOverride()
			if override != nil {
				zedkubeCtx.pubNodeDrainStatus.Publish("global", override)
			}
			zedkubeCtx.drainOverrideTimer.Reset(5 * time.Minute)
>>>>>>> f590db12
		case <-stillRunning.C:
		}
		ps.StillRunning(agentName, warningTime, errorTime)
	}
}

func handleAppInstanceConfigCreate(ctxArg interface{}, key string,
	configArg interface{}) {
	ctx := ctxArg.(*zedkubeContext)
	config := configArg.(types.AppInstanceConfig)

	log.Functionf("handleAppInstanceConfigCreate(%v) spec for %s",
		config.UUIDandVersion, config.DisplayName)

	err := checkIoAdapterEthernet(ctx, &config)
	log.Functionf("handleAppInstancConfigModify: genAISpec %v", err)

	sendAndPubEncAppInstConfig(ctx, &config, key, types.EncPubOpCreate)
}

func handleAppInstanceConfigModify(ctxArg interface{}, key string,
	configArg interface{}, oldConfigArg interface{}) {
	ctx := ctxArg.(*zedkubeContext)
	config := configArg.(types.AppInstanceConfig)
	oldconfig := oldConfigArg.(types.AppInstanceConfig)

	log.Functionf("handleAppInstancConfigModify(%v) spec for %s",
		config.UUIDandVersion, config.DisplayName)

	err := checkIoAdapterEthernet(ctx, &config)

	if oldconfig.RemoteConsole != config.RemoteConsole {
		log.Functionf("handleAppInstancConfigModify: new remote console %v", config.RemoteConsole)
		go runAppVNC(ctx, &config)
	}
	log.Functionf("handleAppInstancConfigModify: genAISpec %v", err)

	sendAndPubEncAppInstConfig(ctx, &config, key, types.EncPubOpModify)
}

func handleAppInstanceConfigDelete(ctxArg interface{}, key string,
	configArg interface{}) {

	log.Functionf("handleAppInstanceConfigDelete(%s)", key)
	ctx := ctxArg.(*zedkubeContext)
	config := configArg.(types.AppInstanceConfig)

	checkDelIoAdapterEthernet(ctx, &config)
	log.Functionf("handleAppInstanceConfigDelete(%s) done", key)

	sendAndPubEncAppInstConfig(ctx, nil, key, types.EncPubOpDelete)

	// remove the cluster app status publication
	pub := ctx.pubENClusterAppStatus
	stItmes := pub.GetAll()
	for _, st := range stItmes {
		aiStatus := st.(types.ENClusterAppStatus)
		if aiStatus.AppUUID == config.UUIDandVersion.UUID {
			ctx.pubENClusterAppStatus.Unpublish(config.UUIDandVersion.UUID.String())
			break
		}
	}
}

func handleGlobalConfigCreate(ctxArg interface{}, key string,
	statusArg interface{}) {
	handleGlobalConfigImpl(ctxArg, key, statusArg)
}

func handleGlobalConfigModify(ctxArg interface{}, key string,
	statusArg interface{}, oldStatusArg interface{}) {
	handleGlobalConfigImpl(ctxArg, key, statusArg)
}

func handleGlobalConfigImpl(ctxArg interface{}, key string,
	statusArg interface{}) {

	ctx := ctxArg.(*zedkubeContext)
	if key != "global" {
		log.Functionf("handleGlobalConfigImpl: ignoring %s", key)
		return
	}
	log.Functionf("handleGlobalConfigImpl for %s", key)
	gcp := agentlog.HandleGlobalConfig(log, ctx.subGlobalConfig, agentName,
		ctx.CLIParams().DebugOverride, ctx.Logger())
	if gcp != nil {
		allowClusterPubSub := gcp.GlobalValueBool(types.ENClusterPubSub)
		if allowClusterPubSub && !ctx.clusterPubSubStarted {
			log.Noticef("handleGlobalConfigImpl: starting cluster pubsub")

			// Start the cluster pubsub server
			go runClusterPubSubServer(ctx)
		}

		currentConfigItemValueMap := ctx.globalConfig
		newConfigItemValueMap := gcp
		// Handle Drain Timeout Change
		if newConfigItemValueMap.GlobalValueInt(types.KubevirtDrainTimeout) != 0 &&
			newConfigItemValueMap.GlobalValueInt(types.KubevirtDrainTimeout) !=
				currentConfigItemValueMap.GlobalValueInt(types.KubevirtDrainTimeout) {
			log.Functionf("handleGlobalConfigImpl: Updating drainTimeoutHours from %d to %d",
				currentConfigItemValueMap.GlobalValueInt(types.KubevirtDrainTimeout),
				newConfigItemValueMap.GlobalValueInt(types.KubevirtDrainTimeout))
			ctx.drainTimeoutHours = newConfigItemValueMap.GlobalValueInt(types.KubevirtDrainTimeout)
		}
	}
	log.Functionf("handleGlobalConfigImpl(%s): done", key)
}

func handleEdgeNodeClusterConfigCreate(ctxArg interface{}, key string,
	configArg interface{}) {
	log.Noticef("handleEdgeNodeClusterConfigCreate: %s", key)
	handleEdgeNodeClusterConfigImpl(ctxArg, key, configArg, nil)
}

func handleEdgeNodeClusterConfigModify(ctxArg interface{}, key string,
	configArg interface{}, oldConfigArg interface{}) {
	log.Noticef("handleEdgeNodeClusterConfigModify: %s", key)
	handleEdgeNodeClusterConfigImpl(ctxArg, key, configArg, oldConfigArg)
}

func handleEdgeNodeClusterConfigImpl(ctxArg interface{}, key string,
	configArg interface{}, oldConfigArg interface{}) {

	var config, oldconfig types.EdgeNodeClusterConfig
	var oldConfigPtr *types.EdgeNodeClusterConfig
	config = configArg.(types.EdgeNodeClusterConfig)
	if oldConfigArg != nil {
		oldconfig = oldConfigArg.(types.EdgeNodeClusterConfig)
		oldConfigPtr = &oldconfig
	}

	ctx := ctxArg.(*zedkubeContext)
	log.Noticef("handleEdgeNodeClusterConfigImpl for %s, config %+v, oldconfig %+v",
		key, config, oldconfig)

	runKubeConfig(ctx, &config, oldConfigPtr, false)

	publishNodeDrainStatus(ctx, kubeapi.NOTREQUESTED)
}

func handleEdgeNodeClusterConfigDelete(ctxArg interface{}, key string,
	statusArg interface{}) {
	ctx := ctxArg.(*zedkubeContext)
	log.Noticef("handleEdgeNodeClusterConfigDelete for %s", key)
	config := statusArg.(types.EdgeNodeClusterConfig)
	runKubeConfig(ctx, &config, nil, true)
	ctx.pubEdgeNodeClusterStatus.Unpublish("global")

	publishNodeDrainStatus(ctx, kubeapi.NOTSUPPORTED)
}

// handle zedagent status events, for cloud connectivity
func handleZedAgentStatusCreate(ctxArg interface{}, key string,
	statusArg interface{}) {
	handleZedAgentStatusImpl(ctxArg, key, statusArg)
}

func handleZedAgentStatusModify(ctxArg interface{}, key string,
	statusArg interface{}, oldStatusArg interface{}) {
	handleZedAgentStatusImpl(ctxArg, key, statusArg)
}

func handleZedAgentStatusImpl(ctxArg interface{}, key string,
	statusArg interface{}) {

	ctxPtr := ctxArg.(*zedkubeContext)
	status := statusArg.(types.ZedAgentStatus)
	handleControllerStatusChange(ctxPtr, &status)
	log.Functionf("handleZedAgentStatusImpl: for Leader status %v, done", status)
}

func handleZedAgentStatusDelete(ctxArg interface{}, key string,
	statusArg interface{}) {
	// do nothing
	log.Functionf("handleZedAgentStatusDelete(%s) done", key)
}

func newReceiveMap() *ReceiveMap {
	return &ReceiveMap{v: make(map[string]bool)}
}

func (s *ReceiveMap) Insert(key string) {
	s.mu.Lock()
	defer s.mu.Unlock()
	s.v[key] = true
}

func (s *ReceiveMap) Delete(key string) {
	s.mu.Lock()
	defer s.mu.Unlock()
	delete(s.v, key)
}

func (s *ReceiveMap) Find(key string) bool {
	s.mu.Lock()
	defer s.mu.Unlock()
	_, ok := s.v[key]
	return ok
}<|MERGE_RESOLUTION|>--- conflicted
+++ resolved
@@ -67,15 +67,12 @@
 	pubEncPubToRemoteData    pubsub.Publication
 	pubEdgeNodeClusterStatus pubsub.Publication
 	pubENClusterAppStatus    pubsub.Publication
-<<<<<<< HEAD
 	pubKubeClusterInfo       pubsub.Publication
-=======
 
 	subNodeDrainRequestZA  pubsub.Subscription
 	subNodeDrainRequestBoM pubsub.Subscription
 	pubNodeDrainStatus     pubsub.Publication
 
->>>>>>> f590db12
 	networkInstanceStatusMap sync.Map
 	ioAdapterMap             sync.Map
 	config                   *rest.Config
@@ -448,7 +445,6 @@
 	zedkubeCtx.subEdgeNodeClusterConfig = subEdgeNodeClusterConfig
 	subEdgeNodeClusterConfig.Activate()
 
-<<<<<<< HEAD
 	// Look for edge node info
 	subEdgeNodeInfo, err := ps.NewSubscription(pubsub.SubscriptionOptions{
 		AgentName:   "zedagent",
@@ -480,12 +476,11 @@
 	}
 	zedkubeCtx.subZedAgentStatus = subZedAgentStatus
 	subZedAgentStatus.Activate()
-=======
+
 	if len(subEdgeNodeClusterConfig.GetAll()) != 0 {
 		// Handle persistent existing cluster config
 		publishNodeDrainStatus(&zedkubeCtx, kubeapi.NOTREQUESTED)
 	}
->>>>>>> f590db12
 
 	err = kubeapi.WaitForKubernetes(agentName, ps, subEdgeNodeClusterConfig, stillRunning)
 	if err != nil {
@@ -566,14 +561,12 @@
 		case change := <-subEdgeNodeCert.MsgChan():
 			subEdgeNodeCert.ProcessChange(change)
 
-<<<<<<< HEAD
 		case change := <-subEdgeNodeInfo.MsgChan():
 			subEdgeNodeInfo.ProcessChange(change)
 
 		case change := <-subZedAgentStatus.MsgChan():
 			subZedAgentStatus.ProcessChange(change)
 
-=======
 		case change := <-zedkubeCtx.subNodeDrainRequestZA.MsgChan():
 			zedkubeCtx.subNodeDrainRequestZA.ProcessChange(change)
 
@@ -586,7 +579,7 @@
 				zedkubeCtx.pubNodeDrainStatus.Publish("global", override)
 			}
 			zedkubeCtx.drainOverrideTimer.Reset(5 * time.Minute)
->>>>>>> f590db12
+
 		case <-stillRunning.C:
 		}
 		ps.StillRunning(agentName, warningTime, errorTime)
